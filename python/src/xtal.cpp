--- conflicted
+++ resolved
@@ -2072,7 +2072,6 @@
            "True if occupant is a vacancy.")
       .def("is_atomic", &xtal::Molecule::is_atomic,
            "True if occupant is a single isotropic atom or vacancy")
-<<<<<<< HEAD
       .def_static(
           "from_xyz_string", &make_molecule_from_xyz_string,
           py::arg("xyz_string"), py::arg("is_divisible") = false,
@@ -2110,8 +2109,7 @@
             occupant: xtal.Occupant
             )pbdoc"
 
-      );
-=======
+          )
       .def(
           "copy",
           [](xtal::Molecule const &self) { return xtal::Molecule(self); },
@@ -2235,7 +2233,6 @@
 
           )pbdoc",
           py::arg("frac") = false, py::arg("lattice") = std::nullopt);
->>>>>>> be3d40a1
 
   m.def("make_vacancy", &xtal::Molecule::make_vacancy, R"pbdoc(
       Construct a Occupant object representing a vacancy
