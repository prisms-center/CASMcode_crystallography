--- conflicted
+++ resolved
@@ -1,13 +1,7 @@
-<<<<<<< HEAD
 import os
+import json
 import numpy as np
-=======
-import copy
-import json
-import pytest
->>>>>>> 7a6a8608
 import libcasm.xtal as xtal
-import numpy as np
 
 
 def lial_lattice_and_coords() -> tuple[np.array, np.array]:
@@ -145,10 +139,8 @@
     second = xtal._xtal._share_prim(prim2)
     assert second is not first
     assert second != first
-<<<<<<< HEAD
     assert xtal._xtal._is_same_prim(second, first) is False
-=======
-    assert xtal._xtal._is_same_prim(second, first) == False
+
 
 def test_to_dict(simple_cubic_binary_va_disp_Hstrain_prim):
     prim = simple_cubic_binary_va_disp_Hstrain_prim
@@ -156,55 +148,57 @@
     # convert to dict
     data = prim.to_dict()
 
-    assert 'lattice_vectors' in data
-    assert 'basis' in data
-    assert len(data['basis']) == 1
-    assert 'dofs' in data['basis'][0]
-    assert 'disp' in data['basis'][0]['dofs']
-    assert 'coordinate_mode' in data
-    assert 'dofs' in data
-    assert 'Hstrain' in data['dofs']
+    assert "lattice_vectors" in data
+    assert "basis" in data
+    assert len(data["basis"]) == 1
+    assert "dofs" in data["basis"][0]
+    assert "disp" in data["basis"][0]["dofs"]
+    assert "coordinate_mode" in data
+    assert "dofs" in data
+    assert "Hstrain" in data["dofs"]
+
 
 def test_from_dict():
-    L1 = np.array([
-        [1.0, 0.0, 0.0], # v1
-        [-0.5, 1.0, 0.0], # v2
-        [0.0, 0.0, 2.0], # v3
-    ]).transpose()
-    basis_frac = np.array([
-        [0.0, 0.0, 0.0], # b1
-    ]).transpose()
+    L1 = np.array(
+        [
+            [1.0, 0.0, 0.0],  # v1
+            [-0.5, 1.0, 0.0],  # v2
+            [0.0, 0.0, 2.0],  # v3
+        ]
+    ).transpose()
+    basis_frac = np.array(
+        [
+            [0.0, 0.0, 0.0],  # b1
+        ]
+    ).transpose()
     data = {
-        'title': 'test',
-        'lattice_vectors': L1.transpose().tolist(),
-        'coordinate_mode': 'Fractional',
-        'basis': [
+        "title": "test",
+        "lattice_vectors": L1.transpose().tolist(),
+        "coordinate_mode": "Fractional",
+        "basis": [
             {
-                'coordinate': basis_frac[:,0].tolist(),
-                'occupants': ['A', 'B', 'Va'],
-                'dofs': {
-                    'disp': {}
-                },
+                "coordinate": basis_frac[:, 0].tolist(),
+                "occupants": ["A", "B", "Va"],
+                "dofs": {"disp": {}},
             },
         ],
-        'dofs': {
-            'Hstrain': {}
-        }
+        "dofs": {"Hstrain": {}},
     }
     prim = xtal.Prim.from_dict(data)
 
     assert np.allclose(prim.lattice().column_vector_matrix(), L1)
     assert np.allclose(prim.coordinate_frac(), basis_frac)
-    assert prim.occ_dof() == [['A', 'B', 'Va']]
+    assert prim.occ_dof() == [["A", "B", "Va"]]
 
     prim_local_dof = prim.local_dof()
     assert len(prim_local_dof) == 1
     assert len(prim_local_dof[0]) == 1
-    assert prim_local_dof[0][0].dofname() == 'disp'
+    assert prim_local_dof[0][0].dofname() == "disp"
 
     prim_global_dof = prim.global_dof()
     assert len(prim_global_dof) == 1
-    assert prim_global_dof[0].dofname() == 'Hstrain'
+    assert prim_global_dof[0].dofname() == "Hstrain"
+
 
 def test_to_json(simple_cubic_binary_va_disp_Hstrain_prim):
     prim = simple_cubic_binary_va_disp_Hstrain_prim
@@ -213,40 +207,41 @@
     json_str = prim.to_json()
 
     data = json.loads(json_str)
-    assert 'lattice_vectors' in data
-    assert 'basis' in data
-    assert len(data['basis']) == 1
-    assert 'dofs' in data['basis'][0]
-    assert 'disp' in data['basis'][0]['dofs']
-    assert 'coordinate_mode' in data
-    assert 'dofs' in data
-    assert 'Hstrain' in data['dofs']
+    assert "lattice_vectors" in data
+    assert "basis" in data
+    assert len(data["basis"]) == 1
+    assert "dofs" in data["basis"][0]
+    assert "disp" in data["basis"][0]["dofs"]
+    assert "coordinate_mode" in data
+    assert "dofs" in data
+    assert "Hstrain" in data["dofs"]
+
 
 def test_from_json():
-    L1 = np.array([
-        [1.0, 0.0, 0.0], # v1
-        [-0.5, 1.0, 0.0], # v2
-        [0.0, 0.0, 2.0], # v3
-    ]).transpose()
-    basis_frac = np.array([
-        [0.0, 0.0, 0.0], # b1
-    ]).transpose()
+    L1 = np.array(
+        [
+            [1.0, 0.0, 0.0],  # v1
+            [-0.5, 1.0, 0.0],  # v2
+            [0.0, 0.0, 2.0],  # v3
+        ]
+    ).transpose()
+    basis_frac = np.array(
+        [
+            [0.0, 0.0, 0.0],  # b1
+        ]
+    ).transpose()
     data = {
-        'title': 'test',
-        'lattice_vectors': L1.transpose().tolist(),
-        'coordinate_mode': 'Fractional',
-        'basis': [
+        "title": "test",
+        "lattice_vectors": L1.transpose().tolist(),
+        "coordinate_mode": "Fractional",
+        "basis": [
             {
-                'coordinate': basis_frac[:,0].tolist(),
-                'occupants': ['A', 'B', 'Va'],
-                'dofs': {
-                    'disp': {}
-                },
+                "coordinate": basis_frac[:, 0].tolist(),
+                "occupants": ["A", "B", "Va"],
+                "dofs": {"disp": {}},
             },
         ],
-        'dofs': {
-            'Hstrain': {}
-        }
+        "dofs": {"Hstrain": {}},
     }
 
     json_str = json.dumps(data)
@@ -255,14 +250,13 @@
 
     assert np.allclose(prim.lattice().column_vector_matrix(), L1)
     assert np.allclose(prim.coordinate_frac(), basis_frac)
-    assert prim.occ_dof() == [['A', 'B', 'Va']]
+    assert prim.occ_dof() == [["A", "B", "Va"]]
 
     prim_local_dof = prim.local_dof()
     assert len(prim_local_dof) == 1
     assert len(prim_local_dof[0]) == 1
-    assert prim_local_dof[0][0].dofname() == 'disp'
+    assert prim_local_dof[0][0].dofname() == "disp"
 
     prim_global_dof = prim.global_dof()
     assert len(prim_global_dof) == 1
-    assert prim_global_dof[0].dofname() == 'Hstrain'
->>>>>>> 7a6a8608
+    assert prim_global_dof[0].dofname() == "Hstrain"