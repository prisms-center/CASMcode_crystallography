# Changelog

All notable changes to `libcasm-xtal` will be documented in this file.

The format is based on [Keep a Changelog](https://keepachangelog.com/en/1.1.0/),
and this project adheres to [Semantic Versioning](https://semver.org/spec/v2.0.0.html).

<<<<<<< HEAD
## [2.3.0] - 2025-12-15

### Changed

- Build for Python 3.14
- Stop building for Python 3.9
- Restrict requires-python to ">=3.10,<3.15"

=======
## [Unreleased] - 2025-09-11

### Fixed

- Fixed a bug in `xtal.make_primitive_structure` that resulted in the wrong atom coordinates.
>>>>>>> d6b0c1c3

## [2.2.0] - 2025-08-14

### Changed

- Removed Cirrus CI testing
- Set pybind11~=3.0


## [2.1.0] - 2025-08-07

### Changed

- Build Linux wheels using manylinux_2_28 (previously manylinux2014)


## [2.0.1] - 2025-05-16

### Fixed

- Fixed a bug in `xtal.make_superstructure` that overwrote coordinates with properties when properties were present.


## [2.0.0] - 2025-05-02

### Changed

- Build for Python 3.13
- Restrict requires-python to ">=3.9,<3.14"
- Run CI tests using Python 3.13
- Build MacOS arm64 wheels using MacOS 15
- Build Linux wheels using Ubuntu 24.04


## [2.0a12] - 2024-12-10

### Fixed

- Fixed `xtal::Lattice::_generate_voronoi_table()`. The acute angle test resulted in the FCC lattice missing a row for the normal that lies along a conventional unit cell lattice vector, so voronoi number was 4 instead of 5 for the octahedral interstitial coordinate).

### Added

- Added `Lattice.voronoi_table`, `Lattice.voronoi_number`, and `Lattice.voronoi_inner_radius`.

### Changed

- Build macos x86_64 wheels with macos-13 Github Actions runner


## [2.0a11] - 2024-08-09

### Added

- Added `Lattice.copy`, `Lattice.__copy__`, `Lattice.__deepcopy__`, `Lattice.__repr__`,  `Lattice.to_dict`, and `Lattice.from_dict`
- Added `AtomComponent.copy`, `AtomComponent.__copy__`, `AtomComponent.__deepcopy__`, `AtomComponent.__repr__`,  `AtomComponent.to_dict`, and `AtomComponent.from_dict`
- Added `Occupant.copy`, `Occupant.__copy__`, `Occupant.__deepcopy__`, `Occupant.__repr__`,  `Occupant.to_dict`, and `Occupant.from_dict`
- Added `DoFSetBasis.copy`, `DoFSetBasis.__copy__`, `DoFSetBasis.__deepcopy__`, `DoFSetBasis.__repr__`,  `DoFSetBasis.to_dict`, and `DoFSetBasis.from_dict`
- Added `Prim.copy`, `Prim.__copy__`, `Prim.__deepcopy__`, and `Prim.__repr__`
- Added `SymOp.copy`, `SymOp.__copy__`, `SymOp.__deepcopy__`, and `SymOp.__repr__`
- Added `Structure.copy` and `Structure.__repr__`
- Added `IntegralSiteCoordinate.copy`, `IntegralSiteCoordinate.__copy__`, and `IntegralSiteCoordinate.__deepcopy__`
- Added `IntegralSiteCoordinateRep.copy`, `IntegralSiteCoordinateRep.__copy__`, `IntegralSiteCoordinateRep.__deepcopy__`, and `IntegralSiteCoordinateRep.__repr__`
- Added usage documentation for Structure manipulation and input / output

### Changed

- Changed `IntegralSiteCoordinate.__str__` to `IntegralSiteCoordinate.__repr__` and changed the output from "b, i j k" to "[b, i, j, k]"
- Changed `xtal::make_point_group` to remove the `symmetrized_with_fractional` step.
- Changed construction of factor group translations to set components very close to zero (absolute value less than tol * 1e-5) to exactly zero.

### Fixed

- Make a user-defined CASM::xtal::SymInfo copy constructor so that member xtal::Coordinate have the correct "home" lattice


## [2.0a10] - 2024-07-12

### Changed

- Clarified documentation for `libcasm.xtal.Lattice.is_equivalent_to`
- Wheels compiled with numpy>=2.0.0
- Run github actions on push, pull_request, and weekly
- Use ruff NPY201


## [2.0a9] - 2024-03-13

### Fixed

- Fix CASM::xtal::make_primitive, which was not copying unique_names. This also fixes the output of libcasm.xtal.make_primitive which was losing the occ_dof list as a result.
- Fix JSON output of xtal::BasicStructure site label
- Changed pseudoinverse calculation for basis changes to `completeOrthogonalDecomposition().pseudoInverse()`

### Changed

- Changed make_primitive to act on either Prim or Structure.
- Changed default of `xtal.Structure.to_dict` to output in fractional coordinates
- Added `excluded_species` and `frac` parameters to xtal.Structure.to_dict

### Added

- Add to libcasm.xtal: make_primitive_prim (equivalent to current make_primitive), make_primitive_structure, and make_canonical_structure. 
- Add options to the BCC and FCC structure factory functions in libcasm.xtal.structures to make the conventional cubic unit cells.
- Add to libcasm.xtal: StructureAtomInfo namedtuple, and methods sort_structure_by_atom_info, sort_structure_by_atom_type, sort_structure_by_atom_coordinate_frac, and sort_structure_by_atom_coordinate_cart
- Add to libcasm.xtal: substitute_structure_species 
- Add to libcasm.xtal.Prim: method labels, constructor parameter `labels`
- Add to libcasm.xtal.Lattice: methods reciprocal, volume, lengths_and_angles, from_lengths_and_angles
- Added `unit_cell`, `diagonal_only`, and `fixed_shape` parameters to libcasm.xtal.enumerate_superlattices.
- Add to libcasm.xtal: combine_structures, filter_structure_by_atom_info, make_structure_atom_info, and make_structure_from_atom_info


## [2.0a8] - 2023-11-15

### Changed

- Updated docs for PyData Sphinx Theme 0.14.3, particularly dark theme colors and logo

### Fixed

- Fixed broken docs links to xtal.SymOp
- Fixed return type docs

### Deprecated

- The to_json and from_json methods of xtal.Prim, xtal.Structure, and xtal.SymInfo are deprecated in favor of the to_dict / from_dict methods and the builtin json module


## [2.0a7] - 2023-11-14

### Changed

- Add py::is_operator() in the bindings of the `__mul__` operators xtal.SymOp and xtal.IntegralSiteCoordinateRep so it possible to add `__rmul__` operators to classes in other modules.


## [2.0a6] - 2023-11-07

### Changed

- Allow integer array parameters to be either C or F ordered numpy arrays.
- Added Lattice to CASM::xtal::SymInfo to avoid bad pointers in Coordinate members
- Changed Prim.lattice and Structure.lattice docs to specify that the lattice is returned as a copy.


## [2.0a5] - 2023-10-25

### Added

- Added SymOp.matrix_rep to get matrix representations for transforming CASM-supported properties in the standard basis

### Changed

- Do not allow automatic conversion from floating point arrays to integer Eigen objects.
- Added a parameter, `mode`, to Structure.from_poscar and Structure.from_poscar_str to specify whether the POSCAR should be read as atoms, molecules, or both. The default was set to "atoms". Previous behavior was equivalent to using "both".

### Fixed

- Fixed the xtal::Site::dof error message thrown when the requested DoF type does not exist on the site
- Updated documentation for the `local_dofs` parameters in libcasm.xtal.prims


## [2.0a4] - 2023-09-29

### Fixed

- Fixed xtal::Site::has_dof to check for either occ or continuous DoF 


## [2.0a3] - 2023-08-11

This release separates out casm/crystallography from CASM v1, in particular removing remaining dependencies on casm/symmetry for constructing symmetry representations and getting basic symmetry operation info. It creates a Python package, libcasm.xtal, that enables using casm/crystallography and may be installed via pip install, using scikit-build, CMake, and pybind11. This release also includes usage and API documentation for using libcasm.xtal, built using Sphinx.

### Added

- Added xtal::SymOpSortKeyCompare for sorting xtal::SymOp
- Added xtal::make_crystal_point_group to make the crystal point group from a sorted_factor_group (std::vector<xtal::SymOp>)
- Added xtal::make_internal_translations to get translations from the factor group
- Added standalone methods xtal::fast_pbc_displacement_cart and xtal::robust_pbc_displacement_cart using Eigen::Vector3d for coordinates
- Added xtal::Molecule::identical overload for checking for identical Molecule up to a permutation
- Added OccupantDoFIsEquivalent::atom_position_perm to get Molecule atom position permuation
- Added xtal::make_simple_structure from a POSCAR stream
- Added xtal::apply and xtal::copy_apply methods for transforming xtal::SimpleStructure including properties
- Added xtal::make_inverse for xtal::SymOp
- Added xtal::is_equivalent for comparing xtal::SimpleStructure
- Added Python package libcasm.xtal to use CASM crystallography methods for building lattices, structures, and parent crystal structures and allowed degrees of freedom (prim); enumerating superlattices; creating superstructures; finding primitive and reduced cells; and determining symmetry operations.
- Added scikit-build, CMake, and pybind11 build process
- Added GitHub Actions for unit testing
- Added GitHub Action build_wheels.yml for Python x86_64 wheel building using cibuildwheel
- Added Cirrus-CI .cirrus.yml for Python aarch64 and arm64 wheel building using cibuildwheel
- Added Python documentation


### Changed

- Moved StrainConverter into crystallography, removing symmetry dependencies
- Moved SymInfo into crystallography from symmetry, using only xtal::SymOp
- Moved class SymBasisPermute from symmetry to struct UnitCellCoordRep

### Removed

- Removed autotools build process
- Removed boost dependencies<|MERGE_RESOLUTION|>--- conflicted
+++ resolved
@@ -5,8 +5,11 @@
 The format is based on [Keep a Changelog](https://keepachangelog.com/en/1.1.0/),
 and this project adheres to [Semantic Versioning](https://semver.org/spec/v2.0.0.html).
 
-<<<<<<< HEAD
 ## [2.3.0] - 2025-12-15
+
+### Fixed
+
+- Fixed a bug in `xtal.make_primitive_structure` that resulted in the wrong atom coordinates.
 
 ### Changed
 
@@ -14,13 +17,6 @@
 - Stop building for Python 3.9
 - Restrict requires-python to ">=3.10,<3.15"
 
-=======
-## [Unreleased] - 2025-09-11
-
-### Fixed
-
-- Fixed a bug in `xtal.make_primitive_structure` that resulted in the wrong atom coordinates.
->>>>>>> d6b0c1c3
 
 ## [2.2.0] - 2025-08-14
 
